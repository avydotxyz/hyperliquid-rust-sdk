[package]
name = "hyperliquid_rust_sdk"
version = "0.6.0"
edition = "2021"
license = "MIT"
description = "Rust SDK for Hyperliquid"
homepage = "https://hyperliquid.xyz/"
readme = "README.md"
documentation = "https://github.com/hyperliquid-dex/hyperliquid-rust-sdk"
repository = "https://github.com/hyperliquid-dex/hyperliquid-rust-sdk"

# See more keys and their definitions at https://doc.rust-lang.org/cargo/reference/manifest.html
[features]
default = []
mainnet = []
testnet = []

[dependencies]
alloy = { version = "1.0", default-features = false, features = [
  "dyn-abi",
  "sol-types",
  "signer-local",
] }
chrono = "0.4.26"
env_logger = "0.11.8"
<<<<<<< HEAD
ethers = { version = "2.0.14", features = ["eip712", "abigen"] }
futures-util = "0.3.28"
hex = "0.4.3"
lazy_static = "1.3"
log = "0.4.19"
rand = "0.9.1"
serde = { version = "1.0.175", features = ["derive"] }
serde_json = "1.0.103"
rmp-serde = "1.0.0"
thiserror = "2.0.12"
tokio = { version = "1.29.1", features = ["full"] }
tokio-tungstenite = { version = "0.26.2", features = ["native-tls"] }
uuid = { version = "1.16.0", features = ["v4", "serde"] }
utoipa = { version = "5", features = ["axum_extras", "chrono", "uuid"] }
utoipa-axum = "0.2"
utoipa-swagger-ui = { version = "9.0.1", features = ["axum"] }
=======
futures-util = "0.3.28"
lazy_static = "1.0"
log = "0.4.19"
reqwest = "0.12.19"
serde = { version = "1.0", features = ["derive"] }
serde_json = "1.0"
rmp-serde = "1.0"
thiserror = "2.0"
tokio = { version = "1.0", features = ["full"] }
tokio-tungstenite = { version = "0.20.0", features = ["native-tls"] }
uuid = { version = "1.0", features = ["v4"] }
>>>>>>> e02f3f69
<|MERGE_RESOLUTION|>--- conflicted
+++ resolved
@@ -10,10 +10,6 @@
 repository = "https://github.com/hyperliquid-dex/hyperliquid-rust-sdk"
 
 # See more keys and their definitions at https://doc.rust-lang.org/cargo/reference/manifest.html
-[features]
-default = []
-mainnet = []
-testnet = []
 
 [dependencies]
 alloy = { version = "1.0", default-features = false, features = [
@@ -23,24 +19,6 @@
 ] }
 chrono = "0.4.26"
 env_logger = "0.11.8"
-<<<<<<< HEAD
-ethers = { version = "2.0.14", features = ["eip712", "abigen"] }
-futures-util = "0.3.28"
-hex = "0.4.3"
-lazy_static = "1.3"
-log = "0.4.19"
-rand = "0.9.1"
-serde = { version = "1.0.175", features = ["derive"] }
-serde_json = "1.0.103"
-rmp-serde = "1.0.0"
-thiserror = "2.0.12"
-tokio = { version = "1.29.1", features = ["full"] }
-tokio-tungstenite = { version = "0.26.2", features = ["native-tls"] }
-uuid = { version = "1.16.0", features = ["v4", "serde"] }
-utoipa = { version = "5", features = ["axum_extras", "chrono", "uuid"] }
-utoipa-axum = "0.2"
-utoipa-swagger-ui = { version = "9.0.1", features = ["axum"] }
-=======
 futures-util = "0.3.28"
 lazy_static = "1.0"
 log = "0.4.19"
@@ -51,5 +29,4 @@
 thiserror = "2.0"
 tokio = { version = "1.0", features = ["full"] }
 tokio-tungstenite = { version = "0.20.0", features = ["native-tls"] }
-uuid = { version = "1.0", features = ["v4"] }
->>>>>>> e02f3f69
+uuid = { version = "1.0", features = ["v4"] }