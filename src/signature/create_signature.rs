<<<<<<< HEAD
use crate::{prelude::*, signature::agent::l1, Error};
use ethers::types::transaction::eip712::Eip712;
use ethers::types::H256;

#[cfg(not(feature = "testnet"))]
const SOURCE: &str = "a";

#[cfg(feature = "testnet")]
const SOURCE: &str = "b";

pub fn encode_l1_action(connection_id: H256) -> Result<H256> {
    let payload = &l1::Agent {
        source: SOURCE.to_string(),
        connection_id,
    };
    let encoded = payload
        .encode_eip712()
        .map_err(|e| Error::Eip712(e.to_string()))?;

    let action = H256::from(encoded);
    Ok(action)
=======
use alloy::{
    primitives::B256,
    signers::{local::PrivateKeySigner, Signature, SignerSync},
};

use crate::{eip712::Eip712, prelude::*, signature::agent::l1, Error};

pub(crate) fn sign_l1_action(
    wallet: &PrivateKeySigner,
    connection_id: B256,
    is_mainnet: bool,
) -> Result<Signature> {
    let source = if is_mainnet { "a" } else { "b" }.to_string();
    let payload = l1::Agent {
        source,
        connectionId: connection_id,
    };
    sign_typed_data(&payload, wallet)
}

pub(crate) fn sign_typed_data<T: Eip712>(
    payload: &T,
    wallet: &PrivateKeySigner,
) -> Result<Signature> {
    wallet
        .sign_hash_sync(&payload.eip712_signing_hash())
        .map_err(|e| Error::SignatureFailure(e.to_string()))
}

#[cfg(test)]
mod tests {
    use std::str::FromStr;

    use super::*;
    use crate::{UsdSend, Withdraw3};

    fn get_wallet() -> Result<PrivateKeySigner> {
        let priv_key = "e908f86dbb4d55ac876378565aafeabc187f6690f046459397b17d9b9a19688e";
        priv_key
            .parse::<PrivateKeySigner>()
            .map_err(|e| Error::Wallet(e.to_string()))
    }

    #[test]
    fn test_sign_l1_action() -> Result<()> {
        let wallet = get_wallet()?;
        let connection_id =
            B256::from_str("0xde6c4037798a4434ca03cd05f00e3b803126221375cd1e7eaaaf041768be06eb")
                .map_err(|e| Error::GenericParse(e.to_string()))?;

        let expected_mainnet_sig = "0xfa8a41f6a3fa728206df80801a83bcbfbab08649cd34d9c0bfba7c7b2f99340f53a00226604567b98a1492803190d65a201d6805e5831b7044f17fd530aec7841c";
        assert_eq!(
            sign_l1_action(&wallet, connection_id, true)?.to_string(),
            expected_mainnet_sig
        );
        let expected_testnet_sig = "0x1713c0fc661b792a50e8ffdd59b637b1ed172d9a3aa4d801d9d88646710fb74b33959f4d075a7ccbec9f2374a6da21ffa4448d58d0413a0d335775f680a881431c";
        assert_eq!(
            sign_l1_action(&wallet, connection_id, false)?.to_string(),
            expected_testnet_sig
        );
        Ok(())
    }

    #[test]
    fn test_sign_usd_transfer_action() -> Result<()> {
        let wallet = get_wallet()?;

        let usd_send = UsdSend {
            signature_chain_id: 421614,
            hyperliquid_chain: "Testnet".to_string(),
            destination: "0x0D1d9635D0640821d15e323ac8AdADfA9c111414".to_string(),
            amount: "1".to_string(),
            time: 1690393044548,
        };

        let expected_sig = "0x214d507bbdaebba52fa60928f904a8b2df73673e3baba6133d66fe846c7ef70451e82453a6d8db124e7ed6e60fa00d4b7c46e4d96cb2bd61fd81b6e8953cc9d21b";
        assert_eq!(
            sign_typed_data(&usd_send, &wallet)?.to_string(),
            expected_sig
        );
        Ok(())
    }

    #[test]
    fn test_sign_withdraw_from_bridge_action() -> Result<()> {
        let wallet = get_wallet()?;

        let usd_send = Withdraw3 {
            signature_chain_id: 421614,
            hyperliquid_chain: "Testnet".to_string(),
            destination: "0x0D1d9635D0640821d15e323ac8AdADfA9c111414".to_string(),
            amount: "1".to_string(),
            time: 1690393044548,
        };

        let expected_sig = "0xb3172e33d2262dac2b4cb135ce3c167fda55dafa6c62213564ab728b9f9ba76b769a938e9f6d603dae7154c83bf5a4c3ebab81779dc2db25463a3ed663c82ae41c";
        assert_eq!(
            sign_typed_data(&usd_send, &wallet)?.to_string(),
            expected_sig
        );
        Ok(())
    }
>>>>>>> e02f3f69
}<|MERGE_RESOLUTION|>--- conflicted
+++ resolved
@@ -1,26 +1,3 @@
-<<<<<<< HEAD
-use crate::{prelude::*, signature::agent::l1, Error};
-use ethers::types::transaction::eip712::Eip712;
-use ethers::types::H256;
-
-#[cfg(not(feature = "testnet"))]
-const SOURCE: &str = "a";
-
-#[cfg(feature = "testnet")]
-const SOURCE: &str = "b";
-
-pub fn encode_l1_action(connection_id: H256) -> Result<H256> {
-    let payload = &l1::Agent {
-        source: SOURCE.to_string(),
-        connection_id,
-    };
-    let encoded = payload
-        .encode_eip712()
-        .map_err(|e| Error::Eip712(e.to_string()))?;
-
-    let action = H256::from(encoded);
-    Ok(action)
-=======
 use alloy::{
     primitives::B256,
     signers::{local::PrivateKeySigner, Signature, SignerSync},
@@ -123,5 +100,4 @@
         );
         Ok(())
     }
->>>>>>> e02f3f69
 }