--- conflicted
+++ resolved
@@ -1,26 +1,10 @@
-<<<<<<< HEAD
-use crate::exchange::{cancel::CancelRequest, modify::ModifyRequest, order::OrderRequest};
-pub(crate) use ethers::{
-    abi::{encode, ParamType, Tokenizable},
-    types::{
-        transaction::{
-            eip712,
-            eip712::{encode_eip712_type, EIP712Domain, Eip712, Eip712Error},
-        },
-        H160, H256, U256,
-    },
-    utils::keccak256,
-};
-use serde::{Deserialize, Serialize};
-use utoipa::ToSchema;
-=======
 use alloy::{
     dyn_abi::Eip712Domain,
     primitives::{keccak256, Address, B256},
     sol_types::{eip712_domain, SolValue},
 };
 use serde::{Deserialize, Serialize, Serializer};
->>>>>>> e02f3f69
+use utoipa::ToSchema;
 
 use super::{cancel::CancelRequestCloid, BuilderInfo};
 use crate::{
@@ -210,73 +194,19 @@
 #[derive(Serialize, Deserialize, Debug, Clone)]
 #[serde(rename_all = "camelCase")]
 pub struct ClassTransfer {
-    pub amount: String,
+    pub usdc: u64,
     pub to_perp: bool,
-    pub nonce: u64,
-    pub hyperliquid_chain: String,
-    pub signature_chain_id: U256,
-}
-
-impl Eip712 for ClassTransfer {
-    type Error = Eip712Error;
-
-    fn domain(&self) -> Result<EIP712Domain, Self::Error> {
-        Ok(eip_712_domain(self.signature_chain_id))
-    }
-
-    fn type_hash() -> Result<[u8; 32], Self::Error> {
-        Ok(eip712::make_type_hash(
-            format!("{HYPERLIQUID_EIP_PREFIX}UsdClassTransfer"),
-            &[
-                ("hyperliquidChain".to_string(), ParamType::String),
-                ("amount".to_string(), ParamType::String),
-                ("toPerp".to_string(), ParamType::Bool),
-                ("nonce".to_string(), ParamType::Uint(64)),
-            ],
-        ))
-    }
-
-    fn struct_hash(&self) -> Result<[u8; 32], Self::Error> {
-        let Self {
-            signature_chain_id: _,
-            hyperliquid_chain,
-            amount,
-            to_perp,
-            nonce,
-        } = self;
-        let items = vec![
-            ethers::abi::Token::Uint(Self::type_hash()?.into()),
-            encode_eip712_type(hyperliquid_chain.clone().into_token()),
-            encode_eip712_type(amount.clone().into_token()),
-            encode_eip712_type(to_perp.into_token()),
-            encode_eip712_type(nonce.into_token()),
-        ];
-        Ok(keccak256(encode(&items)))
-    }
-}
-
-impl ClassTransfer {
-    /// Returns the EIP-712 signing hash for this ClassTransfer
-    pub fn eip712_signing_hash(&self) -> Result<H256, Eip712Error> {
-        use ethers::utils::keccak256;
-
-        let domain_hash = self.domain()?.separator();
-        let struct_hash = self.struct_hash()?;
-
-        let mut message = Vec::with_capacity(66);
-        message.extend_from_slice(b"\x19\x01");
-        message.extend_from_slice(&domain_hash);
-        message.extend_from_slice(&struct_hash);
-
-        Ok(H256(keccak256(message)))
-    }
+
+    #[serde(serialize_with = "serialize_hex")]
+    pub signature_chain_id: u64,
 }
 
 #[derive(Serialize, Deserialize, Debug, Clone)]
 #[serde(rename_all = "camelCase")]
 pub struct SendAsset {
-    pub hyperliquid_chain: String,
-    pub signature_chain_id: U256,
+    #[serde(serialize_with = "serialize_hex")]
+    pub signature_chain_id: u64,
+    pub hyperliquid_chain: String,
     pub destination: String,
     pub source_dex: String,
     pub destination_dex: String,
@@ -284,72 +214,6 @@
     pub amount: String,
     pub from_sub_account: String,
     pub nonce: u64,
-}
-
-impl SendAsset {
-    pub fn eip712_signing_hash(&self) -> Result<H256, Eip712Error> {
-        use ethers::utils::keccak256;
-
-        let domain_hash = self.domain()?.separator();
-        let struct_hash = self.struct_hash()?;
-
-        let mut message = Vec::with_capacity(66);
-        message.extend_from_slice(b"\x19\x01");
-        message.extend_from_slice(&domain_hash);
-        message.extend_from_slice(&struct_hash);
-
-        Ok(H256(keccak256(message)))
-    }
-}
-
-impl Eip712 for SendAsset {
-    type Error = Eip712Error;
-
-    fn domain(&self) -> Result<EIP712Domain, Self::Error> {
-        Ok(eip_712_domain(self.signature_chain_id))
-    }
-
-    fn type_hash() -> Result<[u8; 32], Self::Error> {
-        Ok(eip712::make_type_hash(
-            format!("{HYPERLIQUID_EIP_PREFIX}SendAsset"),
-            &[
-                ("hyperliquidChain".to_string(), ParamType::String),
-                ("destination".to_string(), ParamType::String),
-                ("sourceDex".to_string(), ParamType::String),
-                ("destinationDex".to_string(), ParamType::String),
-                ("token".to_string(), ParamType::String),
-                ("amount".to_string(), ParamType::String),
-                ("fromSubAccount".to_string(), ParamType::String),
-                ("nonce".to_string(), ParamType::Uint(64)),
-            ],
-        ))
-    }
-
-    fn struct_hash(&self) -> Result<[u8; 32], Self::Error> {
-        let Self {
-            signature_chain_id: _,
-            hyperliquid_chain,
-            destination,
-            source_dex,
-            destination_dex,
-            token,
-            amount,
-            from_sub_account,
-            nonce,
-        } = self;
-        let items = vec![
-            ethers::abi::Token::Uint(Self::type_hash()?.into()),
-            encode_eip712_type(hyperliquid_chain.clone().into_token()),
-            encode_eip712_type(destination.clone().into_token()),
-            encode_eip712_type(source_dex.clone().into_token()),
-            encode_eip712_type(destination_dex.clone().into_token()),
-            encode_eip712_type(token.clone().into_token()),
-            encode_eip712_type(amount.clone().into_token()),
-            encode_eip712_type(from_sub_account.clone().into_token()),
-            encode_eip712_type(nonce.into_token()),
-        ];
-        Ok(keccak256(encode(&items)))
-    }
 }
 
 #[derive(Serialize, Deserialize, Debug, Clone)]
@@ -381,70 +245,6 @@
     pub builder: Address,
     pub max_fee_rate: String,
     pub nonce: u64,
-<<<<<<< HEAD
-    pub signature_chain_id: U256,
-    pub hyperliquid_chain: String,
-}
-
-impl Eip712 for ApproveBuilderFee {
-    type Error = Eip712Error;
-
-    fn domain(&self) -> Result<EIP712Domain, Self::Error> {
-        Ok(eip_712_domain(self.signature_chain_id))
-    }
-
-    fn type_hash() -> Result<[u8; 32], Self::Error> {
-        Ok(eip712::make_type_hash(
-            format!("{HYPERLIQUID_EIP_PREFIX}ApproveBuilderFee"),
-            &[
-                ("hyperliquidChain".to_string(), ParamType::String),
-                ("maxFeeRate".to_string(), ParamType::String),
-                ("builder".to_string(), ParamType::Address),
-                ("nonce".to_string(), ParamType::Uint(64)),
-            ],
-        ))
-    }
-
-    fn struct_hash(&self) -> Result<[u8; 32], Self::Error> {
-        let Self {
-            signature_chain_id: _,
-            hyperliquid_chain,
-            max_fee_rate,
-            builder,
-            nonce,
-        } = self;
-
-        // Parse builder as address
-        let builder_address: H160 = builder
-            .parse()
-            .map_err(|_| Eip712Error::FromHexError(hex::FromHexError::InvalidStringLength))?;
-
-        let items = vec![
-            ethers::abi::Token::Uint(Self::type_hash()?.into()),
-            encode_eip712_type(hyperliquid_chain.clone().into_token()),
-            encode_eip712_type(max_fee_rate.clone().into_token()),
-            encode_eip712_type(builder_address.into_token()),
-            encode_eip712_type(nonce.into_token()),
-        ];
-        Ok(keccak256(encode(&items)))
-    }
-}
-
-impl ApproveBuilderFee {
-    /// Returns the EIP-712 signing hash for this ApproveBuilderFee
-    pub fn eip712_signing_hash(&self) -> Result<H256, Eip712Error> {
-        use ethers::utils::keccak256;
-
-        let domain_hash = self.domain()?.separator();
-        let struct_hash = self.struct_hash()?;
-
-        let mut message = Vec::with_capacity(66);
-        message.extend_from_slice(b"\x19\x01");
-        message.extend_from_slice(&domain_hash);
-        message.extend_from_slice(&struct_hash);
-
-        Ok(H256(keccak256(message)))
-=======
 }
 
 #[derive(Serialize, Deserialize, Debug, Clone)]
@@ -468,6 +268,5 @@
             &self.nonce,
         );
         keccak256(items.abi_encode())
->>>>>>> e02f3f69
     }
 }