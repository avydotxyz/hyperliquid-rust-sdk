use std::collections::HashMap;

use alloy::signers::local::PrivateKeySigner;
use serde::{Deserialize, Serialize};
use uuid::Uuid;

use crate::{
    helpers::{float_to_string_for_hashing, uuid_to_hex_string},
    prelude::*,
};
<<<<<<< HEAD
use serde::{Deserialize, Serialize};
use utoipa::ToSchema;
use uuid::Uuid;
=======
>>>>>>> e02f3f69

#[derive(Deserialize, Serialize, Clone, Debug, ToSchema)]
pub struct Limit {
    pub tif: String,
}

#[derive(Deserialize, Serialize, Debug, Clone, ToSchema)]
#[serde(rename_all = "camelCase")]
pub struct Trigger {
    pub is_market: bool,
    pub trigger_px: String,
    pub tpsl: String,
}

#[derive(Deserialize, Serialize, Debug, Clone, ToSchema)]
#[serde(rename_all = "camelCase")]
pub enum Order {
    Limit(Limit),
    Trigger(Trigger),
}

#[derive(Deserialize, Serialize, Debug, Clone, ToSchema)]
#[serde(rename_all = "camelCase")]
pub struct OrderRequest {
    #[serde(rename = "a", alias = "asset")]
    pub asset: u32,
    #[serde(rename = "b", alias = "isBuy")]
    pub is_buy: bool,
    #[serde(rename = "p", alias = "limitPx")]
    pub limit_px: String,
    #[serde(rename = "s", alias = "sz")]
    pub sz: String,
    #[serde(rename = "r", alias = "reduceOnly", default)]
    pub reduce_only: bool,
    #[serde(rename = "t", alias = "orderType")]
    pub order_type: Order,
    #[serde(rename = "c", alias = "cloid", skip_serializing_if = "Option::is_none")]
    pub cloid: Option<String>,
}

#[derive(Debug, Deserialize, ToSchema)]
pub struct ClientLimit {
    pub tif: String,
}

#[derive(Debug, Deserialize, ToSchema)]
pub struct ClientTrigger {
    pub is_market: bool,
    pub trigger_px: f64,
    pub tpsl: String,
}

#[derive(Debug, Deserialize, ToSchema)]
pub struct MarketOrderParams {
    pub asset: u32,
    pub reduce_only: bool,
    pub is_buy: bool,
    pub sz: String,
    pub px: String,
    pub cloid: Option<Uuid>,
<<<<<<< HEAD
=======
    pub wallet: Option<&'a PrivateKeySigner>,
>>>>>>> e02f3f69
}

#[derive(Debug, Deserialize, ToSchema)]

pub struct SetTpSlParams {
    pub asset: u32,
    pub reduce_only: bool,
    pub is_buy: bool,
    pub sz: String,
    pub px: String,
    pub cloid: Option<Uuid>,
<<<<<<< HEAD
    pub order_type: ClientOrder,
=======
    pub wallet: Option<&'a PrivateKeySigner>,
>>>>>>> e02f3f69
}

#[derive(Debug, Deserialize, ToSchema)]
#[serde(rename_all = "camelCase")]
pub enum ClientOrder {
    Limit(ClientLimit),
    Trigger(ClientTrigger),
}

#[derive(Debug, ToSchema)]
pub struct ClientOrderRequest {
    pub asset: u32,
    pub is_buy: bool,
    pub reduce_only: bool,
    pub limit_px: f64,
    pub sz: f64,
    pub cloid: Option<Uuid>,
    pub order_type: ClientOrder,
}

impl ClientOrderRequest {
    pub(crate) fn convert(self) -> Result<OrderRequest> {
        let order_type = match self.order_type {
            ClientOrder::Limit(limit) => Order::Limit(Limit { tif: limit.tif }),
            ClientOrder::Trigger(trigger) => Order::Trigger(Trigger {
                trigger_px: float_to_string_for_hashing(trigger.trigger_px),
                is_market: trigger.is_market,
                tpsl: trigger.tpsl,
            }),
        };

        let cloid = self.cloid.map(uuid_to_hex_string);

        Ok(OrderRequest {
            asset: self.asset,
            is_buy: self.is_buy,
            reduce_only: self.reduce_only,
            limit_px: float_to_string_for_hashing(self.limit_px),
            sz: float_to_string_for_hashing(self.sz),
            order_type,
            cloid,
        })
    }
}<|MERGE_RESOLUTION|>--- conflicted
+++ resolved
@@ -8,12 +8,9 @@
     helpers::{float_to_string_for_hashing, uuid_to_hex_string},
     prelude::*,
 };
-<<<<<<< HEAD
 use serde::{Deserialize, Serialize};
 use utoipa::ToSchema;
 use uuid::Uuid;
-=======
->>>>>>> e02f3f69
 
 #[derive(Deserialize, Serialize, Clone, Debug, ToSchema)]
 pub struct Limit {
@@ -74,10 +71,6 @@
     pub sz: String,
     pub px: String,
     pub cloid: Option<Uuid>,
-<<<<<<< HEAD
-=======
-    pub wallet: Option<&'a PrivateKeySigner>,
->>>>>>> e02f3f69
 }
 
 #[derive(Debug, Deserialize, ToSchema)]
@@ -89,11 +82,7 @@
     pub sz: String,
     pub px: String,
     pub cloid: Option<Uuid>,
-<<<<<<< HEAD
     pub order_type: ClientOrder,
-=======
-    pub wallet: Option<&'a PrivateKeySigner>,
->>>>>>> e02f3f69
 }
 
 #[derive(Debug, Deserialize, ToSchema)]
