--- conflicted
+++ resolved
@@ -1,18 +1,3 @@
-<<<<<<< HEAD
-use crate::{
-    message_types::{
-        ActiveAssetCtx, Notification, UserFills, UserFundings, UserNonFundingLedgerUpdates,
-        WebData2,
-    },
-    prelude::*,
-    ws::message_types::{AllMids, Candle, L2Book, OrderUpdates, Trades, User},
-    Error,
-};
-use futures_util::{stream::SplitSink, SinkExt, StreamExt};
-use log::{error, info, warn};
-use serde::{Deserialize, Serialize};
-=======
->>>>>>> e02f3f69
 use std::{
     borrow::BorrowMut,
     collections::HashMap,
